# DSI Clinic Notes

<<<<<<< HEAD
Name: Edward Gu
Email: ygu0929@uchicago.edu
=======
Name: Meghane Saidenberg-Coriston
Email: msaidenberg@uchicago.edu
>>>>>>> 6c9b9419

**This README file will contain information relating to the clinic** it is NOT to be pulled back into the original nugraph repository.


This is a forked repo. The team at Fermi can cherry pick specific things back to the main repo as they would like (and they can also push down new code). Because of that this project will work a _bit_ differently.

* The final technical review will have a smaller weight on the final grade
* More weight will be put on the final presentations.

## Initial work

Before meeting with the team in week 2, please complete the following tasks:
1. Watch the final presentation from last year. You can find the [video here](https://drive.google.com/file/d/1BoPzuospYZC673yhMPeTxp1Ou1xWNPSa/view).
2. Read the [nugraph paper](https://arxiv.org/abs/2403.11872). This is the project that you'll be working on!

# NuGraph

NuGraph is a graph neural network (GNN) for neutrino physics event reconstruction. This repository contains the source code for the following packages:
- [nugraph](nugraph/README.md) – module containing the GNN architecture and data loader
- [pynuml](pynuml/README.md) – module containing graph processing, truth labelling and visualization tools.<|MERGE_RESOLUTION|>--- conflicted
+++ resolved
@@ -1,12 +1,9 @@
 # DSI Clinic Notes
 
-<<<<<<< HEAD
 Name: Edward Gu
 Email: ygu0929@uchicago.edu
-=======
 Name: Meghane Saidenberg-Coriston
 Email: msaidenberg@uchicago.edu
->>>>>>> 6c9b9419
 
 **This README file will contain information relating to the clinic** it is NOT to be pulled back into the original nugraph repository.
 
