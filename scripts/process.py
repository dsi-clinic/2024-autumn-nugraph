--- conflicted
+++ resolved
@@ -5,7 +5,6 @@
 
 def configure():
     args = argparse.ArgumentParser()
-<<<<<<< HEAD
     args.add_argument("-i", "--infile", type=str, required=True, help="input HDF5 file")
     args.add_argument(
         "-o", "--outfile", type=str, required=True, help="output HDF5 file pattern"
@@ -22,18 +21,10 @@
         default=False,
         help="add intermediate connections between opflashsumpe and nexus",
     )
+    args.add_argument("--label-position", action="store_true",
+                    help="add true 3D hit position to graphs")
+
     return args.parse_args()
-=======
-    args.add_argument("-i", "--infile", type=str, required=True,
-                      help="input HDF5 file")
-    args.add_argument("-o", "--outfile", type=str, required=True,
-                      help="output HDF5 file pattern")
-    args.add_argument('--label-vertex', action='store_true',
-                      help='add true vertex label to graphs')
-    args.add_argument("--label-position", action="store_true",
-                      help="add true 3D hit position to graphs")
-    return args.parse_args()  
->>>>>>> 197529ca
 
 
 def process(args):
@@ -42,20 +33,13 @@
 
     # create graph processor
     processor = pynuml.process.HitGraphProducer(
-<<<<<<< HEAD
         file=f,
         semantic_labeller=pynuml.labels.SimpleLabels(),
         event_labeller=pynuml.labels.FlavorLabels(),
         label_vertex=args.label_vertex,
         connections_dev=args.connections_dev,
+        label_position=args.label_position)
     )
-=======
-            file=f,
-            semantic_labeller=pynuml.labels.StandardLabels(),
-            event_labeller=pynuml.labels.FlavorLabels(),
-            label_vertex=args.label_vertex,
-            label_position=args.label_position)
->>>>>>> 197529ca
 
     # create output file stream
     out = pynuml.io.H5Out(args.outfile)
@@ -65,7 +49,5 @@
 
 
 if __name__ == "__main__":
-    print("Starting Processing")
     args = configure()
-    process(args)
-    print("Finished Processing")+    process(args)