--- conflicted
+++ resolved
@@ -1,33 +1,12 @@
 """Process event into graphs"""
 from typing import Any, Callable
-<<<<<<< HEAD
 import pandas as pd
-=======
->>>>>>> 197529ca
 
 import torch
 import torch_geometric as pyg
 
 from ..data import NuGraphData
 from .base import ProcessorBase
-
-<<<<<<< HEAD
-=======
-class HitGraphProducer(ProcessorBase):
-    '''Process event into graphs'''
-
-    def __init__(self,
-                 file: 'pynuml.io.File',
-                 semantic_labeller: Callable = None,
-                 event_labeller: Callable = None,
-                 label_vertex: bool = False,
-                 label_position: bool = False,
-                 optical: bool = True,
-                 planes: list[str] = ['u','v','y'],
-                 node_feats: list[str] = ['integral','rms','tpc'],
-                 lower_bound: int = 20,
-                 store_detailed_truth: bool = False):
->>>>>>> 197529ca
 
 class HitGraphProducer(ProcessorBase):
     """Process event into graphs"""
@@ -68,7 +47,6 @@
     @property
     def columns(self) -> dict[str, list[str]]:
         groups = {
-<<<<<<< HEAD
             "hit_table": [
                 "hit_id",
                 "local_plane",
@@ -78,10 +56,6 @@
                 "rms",
             ],
             "spacepoint_table": [],
-=======
-            'hit_table': [],
-            'spacepoint_table': []
->>>>>>> 197529ca
         }
         if self.semantic_labeller:
             groups["particle_table"] = [
@@ -111,11 +85,7 @@
 
     @property
     def metadata(self):
-<<<<<<< HEAD
         metadata = {"planes": self.planes}
-=======
-        metadata = dict(planes=self.planes, gen=torch.tensor([2]))
->>>>>>> 197529ca
         if self.semantic_labeller is not None:
             metadata["semantic_classes"] = self.semantic_labeller.labels[:-1]
         if self.event_labeller is not None:
@@ -126,19 +96,8 @@
         if self.event_labeller or self.label_vertex:
             event = evt["event_table"].squeeze()
 
-<<<<<<< HEAD
         hits = evt["hit_table"]
         spacepoints = evt["spacepoint_table"].reset_index(drop=True)
-=======
-        # support different generations of event HDF5 format
-        hits = evt['hit_table']
-        if "local_plane" in hits.columns:
-            plane_key, proj_key, drift_key = "local_plane", "local_wire", "local_time"
-        else:
-            plane_key, proj_key, drift_key = "view", "proj", "drift"
-
-        spacepoints = evt['spacepoint_table'].reset_index(drop=True)
->>>>>>> 197529ca
 
         # discard any events with pathologically large hit integrals
         # this is a hotfix that should be removed once the dataset is fixed
@@ -148,7 +107,6 @@
 
         # handle energy depositions
         if self.semantic_labeller:
-<<<<<<< HEAD
             edeps = evt["edep_table"]
             energy_col = (
                 "energy" if "energy" in edeps.columns else "energy_fraction"
@@ -161,18 +119,6 @@
             ).drop_duplicates("hit_id")
             hits = g4_id.merge(hits, on="hit_id", how="right")
 
-=======
-            edeps = evt['edep_table']
-            energy_col = 'energy' if 'energy' in edeps.columns else 'energy_fraction' # for backwards compatibility
-          
-            # get ID of max particle
-            g4_id = edeps[[energy_col, 'g4_id', 'hit_id']]
-            g4_id = g4_id.sort_values(by=[energy_col],
-                                      ascending=False,
-                                      kind='mergesort').drop_duplicates('hit_id')
-            hits = g4_id.merge(hits, on='hit_id', how='right')
-              
->>>>>>> 197529ca
             # charge-weighted average of 3D position
             if self.label_position:
                 edeps = edeps[
@@ -196,17 +142,13 @@
         # note that we can't just do a pandas groupby here, because that will
         # skip over any planes with zero hits
         for i in range(len(self.planes)):
-<<<<<<< HEAD
             planehits = hits[hits.local_plane == i]
             nhits = (
                 planehits.filter_label.sum()
                 if self.semantic_labeller
                 else planehits.shape[0]
             )
-=======
-            planehits = hits[hits[plane_key]==i]
-            nhits = planehits.filter_label.sum() if self.semantic_labeller else planehits.shape[0]
->>>>>>> 197529ca
+    
             if nhits < self.lower_bound:
                 return evt.name, None
 
@@ -237,13 +179,9 @@
 
         # spacepoint nodes
         if "position_x" in spacepoints.keys():
-<<<<<<< HEAD
             data["sp"].pos = torch.tensor(
                 spacepoints[[f"position_{c}" for c in ("x", "y", "z")]].values
             ).float()
-=======
-            data["sp"].pos = torch.tensor(spacepoints[["position_x", "position_y", "position_z"]].values).float()
->>>>>>> 197529ca
         else:
             data["sp"].num_nodes = spacepoints.shape[0]
 
@@ -305,29 +243,13 @@
 
         # truth information
         if self.semantic_labeller:
-<<<<<<< HEAD
             data["hit"].y_semantic = torch.tensor(
                 hits["semantic_label"].fillna(-1).values
             ).long()
             data["hit"].y_instance = torch.tensor(
                 hits["instance_label"].fillna(-1).values
             ).long()
-=======
-            data["hit"].y_semantic = torch.tensor(hits['semantic_label'].fillna(-1).values).long()
-            y = torch.tensor(hits['instance_label'].fillna(-1).values).long()
-            mask = y != -1
-            y = y[mask]
-            instances = y.unique()
-            # remap instances
-            imax = instances.max() + 1 if instances.size(0) else 0
-            if instances.size(0) != imax:
-                remap = torch.full((imax,), -1, dtype=torch.long)
-                remap[instances] = torch.arange(instances.size(0))
-                y = remap[y]
-            data["particle-truth"].num_nodes = instances.size(0)
-            edges = torch.stack((mask.nonzero().squeeze(1), y), dim=0).long()
-            data["hit", "cluster-truth", "particle-truth"].edge_index = edges
->>>>>>> 197529ca
+
             if self.store_detailed_truth:
                 data["hit"].g4_id = torch.tensor(hits["g4_id"].fillna(-1).values).long()
                 data["hit"].parent_id = torch.tensor(
@@ -341,7 +263,6 @@
             sum_pe = evt["opflashsumpe_table"]
             opflash = evt["opflash_table"]
 
-<<<<<<< HEAD
             # node position
             data["ophits"].pos = torch.tensor(
                 ophits[["wire_pos_0", "wire_pos_1", "wire_pos_2"]].values
@@ -387,62 +308,6 @@
 
             # 1st hierarchical layer
             edge1 = torch.tensor(ophits[["hit_id", "sumpe_id"]].values.transpose())
-=======
-            # node position and features for optical system components
-            data["ophits"].pos = torch.tensor(ophits[["wire_pos_0", "wire_pos_1", "wire_pos_2"]].values).float()
-            data["opflash"].pos = torch.tensor(opflash[["wire_pos_0", "wire_pos_1", "wire_pos_2"]].values).float()
-            data["ophits"].x = torch.tensor(ophits[["amplitude", "area", "pe", "peaktime",
-                                                  "width", "wire_pos_0", "wire_pos_1", "wire_pos_2",]].values).float()
-            data["opflash"].x = torch.tensor(opflash[["time", "time_width", "totalpe", "wire_pos_0", 
-                                                  "wire_pos_1", "wire_pos_2", "y_center", "y_width", 
-                                                  "z_center", "z_width"]].values).float()
-            
-            # PMT (opflashsumpe) features
-            data["opflashsumpe"].x = torch.tensor(sum_pe[["pmt_channel", "sumpe"]].values).float()
-            
-            # Derive PMT positions from pmt_channel based on detector geometry
-            # This uses the fact that PMTs are at fixed positions in the detector
-            
-            # Check if we have position-related columns in sum_pe
-            pmt_pos_derived = False
-            if "pmt_pos_x" in sum_pe.columns and "pmt_pos_y" in sum_pe.columns and "pmt_pos_z" in sum_pe.columns:
-                # If position columns exist directly, use them
-                data["opflashsumpe"].pos = torch.tensor(sum_pe[["pmt_pos_x", "pmt_pos_y", "pmt_pos_z"]].values).float()
-                pmt_pos_derived = True
-            
-            if not pmt_pos_derived:
-                # If we don't have direct position columns, derive them from pmt_channel
-                # MicroBooNE detector has PMTs arranged in a specific pattern
-                # This is a simplified mapping that assumes PMT channels correspond to positions
-                # in a grid-like arrangement
-
-                # Number of PMTs in the dataset
-                num_pmts = data["opflashsumpe"].x.size(0)
-                
-                # Create position tensor
-                pmt_positions = torch.zeros((num_pmts, 3), device=data["opflashsumpe"].x.device)
-                
-                # Extract PMT channels
-                pmt_channels = data["opflashsumpe"].x[:, 0].long()
-                
-                # Map channels to positions using a simple transformation
-                # This is a placeholder - in a real implementation, you would use
-                # the actual detector geometry information
-                for i, channel in enumerate(pmt_channels):
-                    # Simple mapping formula (illustrative - should be replaced with actual detector geometry)
-                    x = float(channel % 10) * 25.0  # 25 cm spacing in x
-                    y = float((channel // 10) % 10) * 25.0  # 25 cm spacing in y
-                    z = float(channel // 100) * 25.0  # 25 cm spacing in z
-                    
-                    pmt_positions[i, 0] = x
-                    pmt_positions[i, 1] = y
-                    pmt_positions[i, 2] = z
-                
-                data["opflashsumpe"].pos = pmt_positions
-
-            # 1st hierarchical layer - ophits to opflashsumpe
-            edge1 = torch.tensor(ophits[["hit_id","sumpe_id"]].values.transpose())
->>>>>>> 197529ca
             data["ophits", "sumpe", "opflashsumpe"].edge_index = edge1.long()
 
             # 2nd hierarchical layer - opflashsumpe to opflash
@@ -453,7 +318,6 @@
             edge3 = torch.tensor([opflash["flash_id"].values[0], 0])
             data["opflash", "in", "evt"].edge_index = edge3
 
-<<<<<<< HEAD
             if self.connections_dev:
                 # layer between spacepoint and opflash level in optical data
                 list_y = [
@@ -546,32 +410,6 @@
         # event label
         if self.event_labeller:
             data["evt"].y = torch.tensor(self.event_labeller(event)).long().reshape([1])
-=======
-            # Create proximity-based edges between space points and PMTs (opflashsumpe)
-            if "position_x" in spacepoints.keys() and data["sp"].pos.size(0) > 0 and hasattr(data["opflashsumpe"], "pos"):
-                # Calculate Euclidean distances between space points and PMTs
-                sp_pos = data["sp"].pos
-                pmt_pos = data["opflashsumpe"].pos
-                
-                # Calculate pairwise distances between space points and PMTs
-                distances = torch.cdist(sp_pos, pmt_pos)
-                
-                # For each space point, create edges to all PMTs within range
-                max_distance = 50.0  # Distance threshold in detector units
-                
-                # Find all connections below threshold distance
-                connections = (distances < max_distance).nonzero(as_tuple=True)
-                
-                # Create bidirectional edges between space points and PMTs
-                if len(connections[0]) > 0:
-                    data["sp", "proximity", "opflashsumpe"].edge_index = torch.stack(connections)
-                    data["opflashsumpe", "proximity", "sp"].edge_index = torch.stack((connections[1], connections[0]))
-
-        # event label
-        if self.event_labeller:
-            # pylint: disable=possibly-used-before-assignment
-            data['evt'].y = torch.tensor(self.event_labeller(event)).long().reshape([1])
->>>>>>> 197529ca
 
         # 3D vertex truth
         if self.label_vertex:
