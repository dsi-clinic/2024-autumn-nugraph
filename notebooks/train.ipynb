--- conflicted
+++ resolved
@@ -56,11 +56,7 @@
    "metadata": {},
    "outputs": [],
    "source": [
-<<<<<<< HEAD
-    "nudata = ng.data.H5DataModule(data_path='/raid/uboone/NuGraph2/NG2-paper.gnn.h5', batch_size=16)"
-=======
     "nudata = ng.data.H5DataModule(data_path='/raid/nugraph/uboone-opendata.gnn.h5', batch_size=64)"
->>>>>>> ea575b98
    ]
   },
   {
@@ -83,11 +79,8 @@
     "    in_features=4,\n",
     "    planar_features=128,\n",
     "    nexus_features=32,\n",
-<<<<<<< HEAD
     "    instance_features=32,\n",
-=======
     "    interaction_features=32,\n",
->>>>>>> ea575b98
     "    planes=nudata.planes,\n",
     "    semantic_classes=nudata.semantic_classes,\n",
     "    event_classes=nudata.event_classes,\n",
@@ -95,12 +88,8 @@
     "    event_head=False,\n",
     "    semantic_head=True,\n",
     "    filter_head=True,\n",
-<<<<<<< HEAD
     "    vertex_head=False,\n",
     "    instance_head=True,\n",
-=======
-    "    vertex_head=True,\n",
->>>>>>> ea575b98
     "    use_checkpointing=True,\n",
     "    lr=0.001)"
    ]
@@ -121,11 +110,7 @@
    "metadata": {},
    "outputs": [],
    "source": [
-<<<<<<< HEAD
-    "logger = pl.loggers.TensorBoardLogger(save_dir='/raid/vhewes/logs', name='instance', version='test')\n",
-=======
     "logger = pl.loggers.TensorBoardLogger(save_dir='/raid/vhewes/logs', name='test', version='test')\n",
->>>>>>> ea575b98
     "callbacks = [ pl.callbacks.LearningRateMonitor(logging_interval='step') ]"
    ]
   },
@@ -169,21 +154,6 @@
    "display_name": "Python 3 (ipykernel)",
    "language": "python",
    "name": "python3"
-<<<<<<< HEAD
-  },
-  "language_info": {
-   "codemirror_mode": {
-    "name": "ipython",
-    "version": 3
-   },
-   "file_extension": ".py",
-   "mimetype": "text/x-python",
-   "name": "python",
-   "nbconvert_exporter": "python",
-   "pygments_lexer": "ipython3",
-   "version": "3.10.13"
-=======
->>>>>>> ea575b98
   }
  },
  "nbformat": 4,
