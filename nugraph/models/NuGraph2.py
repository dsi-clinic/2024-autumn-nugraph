from argparse import ArgumentParser
import warnings

import torch
from torch import Tensor, cat, empty
from torch.optim import AdamW
from torch.optim.lr_scheduler import OneCycleLR
from pytorch_lightning import LightningModule
from torch_geometric.data import Batch, HeteroData
<<<<<<< HEAD
=======
from torch_geometric.utils import unbatch
>>>>>>> e63d83b4

from .encoder import Encoder
from .plane import PlaneNet
from .nexus import NexusNet
from .decoders import SemanticDecoder, FilterDecoder, EventDecoder, VertexDecoder

class NuGraph2(LightningModule):
    """PyTorch Lightning module for model training.

    Wrap the base model in a LightningModule wrapper to handle training and
    inference, and compute training metrics."""
    def __init__(self,
                 in_features: int = 4,
                 node_features: int = 8,
                 edge_features: int = 8,
                 sp_features: int = 8,
                 vertex_features: int = 256,
                 planes: list[str] = ['u','v','y'],
                 semantic_classes: list[str] = ['MIP','HIP','shower','michel','diffuse'],
                 event_classes: list[str] = ['numu','nue','nc'],
                 num_iters: int = 5,
                 event_head: bool = True,
                 semantic_head: bool = True,
                 filter_head: bool = False,
                 vertex_head: bool = False,
                 checkpoint: bool = False,
                 lr: float = 0.001):
        super().__init__()

        warnings.filterwarnings("ignore", ".*NaN values found in confusion matrix.*")

        self.save_hyperparameters()

        self.planes = planes
        self.semantic_classes = semantic_classes
        self.event_classes = event_classes
        self.num_iters = num_iters
        self.lr = lr

        self.encoder = Encoder(in_features,
                               node_features,
                               planes,
                               semantic_classes)

        self.plane_net = PlaneNet(in_features,
                                  node_features,
                                  edge_features,
                                  len(semantic_classes),
                                  planes,
                                  checkpoint=checkpoint)

        self.nexus_net = NexusNet(node_features,
                                  edge_features,
                                  sp_features,
                                  len(semantic_classes),
                                  planes,
                                  checkpoint=checkpoint)

        self.decoders = []

        if event_head:
            self.event_decoder = EventDecoder(
                node_features,
                planes,
                semantic_classes,
                event_classes)
            self.decoders.append(self.event_decoder)

        if semantic_head:
            self.semantic_decoder = SemanticDecoder(
                node_features,
                planes,
                semantic_classes)
            self.decoders.append(self.semantic_decoder)

        if filter_head:
            self.filter_decoder = FilterDecoder(
                node_features,
                planes,
                semantic_classes)
            self.decoders.append(self.filter_decoder)
            
        if vertex_head:
            self.vertex_decoder = VertexDecoder(
                node_features,
                vertex_features,
                planes,
                semantic_classes)
            self.decoders.append(self.vertex_decoder)

        if len(self.decoders) == 0:
            raise Exception('At least one decoder head must be enabled!')

    def forward(self,
                x: dict[str, Tensor],
                edge_index_plane: dict[str, Tensor],
                edge_index_nexus: dict[str, Tensor],
                nexus: Tensor,
                batch: dict[str, Tensor]) -> dict[str, Tensor]:
        m = self.encoder(x)
        for _ in range(self.num_iters):
            # shortcut connect features
            for i, p in enumerate(self.planes):
                s = x[p].detach().unsqueeze(1).expand(-1, m[p].size(1), -1)
                m[p] = torch.cat((m[p], s), dim=-1)
            self.plane_net(m, edge_index_plane)
            self.nexus_net(m, edge_index_nexus, nexus)
        ret = {}
        for decoder in self.decoders:
            ret.update(decoder(m, batch))
        return ret

    def step(self, data: HeteroData | Batch):

        # if it's a single data instance, convert to batch manually
<<<<<<< HEAD
        if isinstance(data, HeteroData):
            batch = Batch.from_data_list([data])
        else:
            batch = data
=======
        if isinstance(data, Batch):
            batch = data
        else:
            batch = Batch.from_data_list([data])
>>>>>>> e63d83b4

        # unpack tensors to pass into forward function
        x = self(batch.collect('x'),
                 { p: batch[p, 'plane', p].edge_index for p in self.planes },
                 { p: batch[p, 'nexus', 'sp'].edge_index for p in self.planes },
                 torch.empty(batch['sp'].num_nodes, 0),
                 { p: batch[p].batch for p in self.planes })

        # append output tensors back onto input data object
<<<<<<< HEAD
        for key, value in x.items():
            data.set_value_dict(key, value)
=======
        if isinstance(data, Batch):
            dlist = [ HeteroData() for i in range(data.num_graphs) ]
            for attr, planes in x.items():
                for p, t in planes.items():
                    if t.size(0) == data[p].num_nodes:
                        tlist = unbatch(t, data[p].batch)
                    elif t.size(0) == data.num_graphs:
                        tlist = unbatch(t, torch.arange(data.num_graphs))
                    else:
                        raise Exception(f'don\'t know how to unbatch attribute {attr}')
                    for it_d, it_t in zip(dlist, tlist):
                        it_d[p][attr] = it_t
            tmp = Batch.from_data_list(dlist)
            data.update(tmp)
            for attr, planes in x.items():
                for p in planes:
                    data._slice_dict[p][attr] = tmp._slice_dict[p][attr]
                    data._inc_dict[p][attr] = tmp._inc_dict[p][attr]

        else:
            for key, value in x.items():
                data.set_value_dict(key, value)
>>>>>>> e63d83b4

    def on_train_start(self):
        hpmetrics = { 'max_lr': self.hparams.lr }
        self.logger.log_hyperparams(self.hparams, metrics=hpmetrics)
        self.max_mem = 0.

        scalars = {
            'loss': {'loss': [ 'Multiline', [ 'loss/train', 'loss/val' ]]},
            'acc': {}
        }
        for c in self.semantic_classes:
            scalars['acc'][c] = [ 'Multiline', [
                f'semantic_accuracy_class_train/{c}',
                f'semantic_accuracy_class_val/{c}'
            ]]
        self.logger.experiment.add_custom_scalars(scalars)

    def training_step(self,
                      batch,
                      batch_idx: int) -> float:
        self.step(batch)
        total_loss = 0.
        for decoder in self.decoders:
            loss, metrics = decoder.loss(batch, 'train')
            total_loss += loss
            self.log_dict(metrics, batch_size=batch.num_graphs)
        self.log('loss/train', total_loss, batch_size=batch.num_graphs, prog_bar=True)
        # GPU memory metric
        if self.device != 'cpu':
            mem = torch.cuda.memory_reserved(self.device)
            mem = float(mem) / float(1073741824)
            self.max_mem = max(self.max_mem, mem)
            self.log('gpu_memory/reserved', self.max_mem,
                     batch_size=batch.num_graphs, reduce_fx=torch.max)
        return total_loss

    def validation_step(self,
                        batch,
                        batch_idx: int) -> None:
        self.step(batch)
        total_loss = 0.
        for decoder in self.decoders:
            loss, metrics = decoder.loss(batch, 'val', True)
            total_loss += loss
            self.log_dict(metrics, batch_size=batch.num_graphs)
        self.log('loss/val', total_loss, batch_size=batch.num_graphs)

    def on_validation_epoch_end(self) -> None:
        epoch = self.trainer.current_epoch + 1
        for decoder in self.decoders:
            decoder.on_epoch_end(self.logger, 'val', epoch)

    def test_step(self,
                  batch,
                  batch_idx: int = 0) -> None:
        self.step(batch)
        total_loss = 0.
        for decoder in self.decoders:
            loss, metrics = decoder.loss(batch, 'test', True)
            total_loss += loss
            self.log_dict(metrics, batch_size=batch.num_graphs)
        self.log('loss/test', total_loss, batch_size=batch.num_graphs)

    def predict_step(self,
                     batch: Batch,
                     batch_idx: int = 0) -> Batch:
        self.step(batch)
        return batch

    def on_test_epoch_end(self) -> None:
        epoch = self.trainer.current_epoch + 1
        for decoder in self.decoders:
            decoder.on_epoch_end(self.logger, 'val', epoch)

    def configure_optimizers(self) -> tuple:
        optimizer = AdamW(self.parameters(),
                          lr=self.lr)
        onecycle = OneCycleLR(
                optimizer,
                max_lr=self.lr,
                total_steps=self.trainer.estimated_stepping_batches)
        return [optimizer], {'scheduler': onecycle, 'interval': 'step'}

    @staticmethod
    def add_model_args(parser: ArgumentParser) -> ArgumentParser:
        '''Add argparse argpuments for model structure'''
        model = parser.add_argument_group('model', 'NuGraph2 model configuration')
        model.add_argument('--node-feats', type=int, default=64,
                           help='Hidden dimensionality of 2D node convolutions')
        model.add_argument('--edge-feats', type=int, default=16,
                           help='Hidden dimensionality of edge convolutions')
        model.add_argument('--sp-feats', type=int, default=16,
                           help='Hidden dimensionality of spacepoint convolutions')
        model.add_argument('--vertex-feats', type=int, default=256,
                           help='Hidden dimensionality of vertex decoder')
        model.add_argument('--event', action='store_true', default=False,
                           help='Enable event classification head')
        model.add_argument('--semantic', action='store_true', default=False,
                           help='Enable semantic segmentation head')
        model.add_argument('--filter', action='store_true', default=False,
                           help='Enable background filter head')
        model.add_argument('--vertex', action='store_true', default=False,
                           help='Enable vertex regression head')
        return parser

    @staticmethod
    def add_train_args(parser: ArgumentParser) -> ArgumentParser:
        train = parser.add_argument_group('train', 'NuGraph2 training configuration')
        train.add_argument('--no-checkpointing', action='store_true', default=False,
                           help='Disable checkpointing during training')
        train.add_argument('--epochs', type=int, default=80,
                           help='Maximum number of epochs to train for')
        train.add_argument('--learning-rate', type=float, default=0.001,
                           help='Max learning rate during training')
        train.add_argument('--clip-gradients', type=float, default=None,
                           help='Maximum value to clip gradient norm')
        train.add_argument('--gamma', type=float, default=2,
                           help='Focal loss gamma parameter')
        return parser<|MERGE_RESOLUTION|>--- conflicted
+++ resolved
@@ -7,10 +7,7 @@
 from torch.optim.lr_scheduler import OneCycleLR
 from pytorch_lightning import LightningModule
 from torch_geometric.data import Batch, HeteroData
-<<<<<<< HEAD
-=======
 from torch_geometric.utils import unbatch
->>>>>>> e63d83b4
 
 from .encoder import Encoder
 from .plane import PlaneNet
@@ -126,17 +123,10 @@
     def step(self, data: HeteroData | Batch):
 
         # if it's a single data instance, convert to batch manually
-<<<<<<< HEAD
-        if isinstance(data, HeteroData):
-            batch = Batch.from_data_list([data])
-        else:
-            batch = data
-=======
         if isinstance(data, Batch):
             batch = data
         else:
             batch = Batch.from_data_list([data])
->>>>>>> e63d83b4
 
         # unpack tensors to pass into forward function
         x = self(batch.collect('x'),
@@ -146,10 +136,6 @@
                  { p: batch[p].batch for p in self.planes })
 
         # append output tensors back onto input data object
-<<<<<<< HEAD
-        for key, value in x.items():
-            data.set_value_dict(key, value)
-=======
         if isinstance(data, Batch):
             dlist = [ HeteroData() for i in range(data.num_graphs) ]
             for attr, planes in x.items():
@@ -172,7 +158,6 @@
         else:
             for key, value in x.items():
                 data.set_value_dict(key, value)
->>>>>>> e63d83b4
 
     def on_train_start(self):
         hpmetrics = { 'max_lr': self.hparams.lr }
